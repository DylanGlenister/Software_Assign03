--- conflicted
+++ resolved
@@ -20,14 +20,11 @@
 
     def save_receipt(self, orderId):
         result = self.db.save_receipt(self.accountId, orderId)
-<<<<<<< HEAD
         return result 
+    
     def get_order(self, orderId):
         orders = self.db.get_order_from_accounts(self.accountId)
         for order in orders:
                 if orders["orderId"] == orderId:
                     return order
-        return False
-=======
-        return result
->>>>>>> 858a5324
+        return False